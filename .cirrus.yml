task:
  name: FreeBSD 12 amd64 stable
  freebsd_instance:
    image: freebsd-12-1-release-amd64
    cpu: 1
    memory: 1G # Lower is not supported
  depends_on: Linux i686 stable
  env:
    RUST_BACKTRACE: 1
<<<<<<< HEAD
    RUSTFLAGS: --cfg feature="os-poll"
    HOME: /tmp # cargo caching needs it
=======
>>>>>>> e4e0dfac
  setup_script:
    - pkg install -y rust
  cargo_cache:
    folder: $HOME/.cargo/registry
    fingerprint_script: cat Cargo.lock 2> /dev/null || true
  target_cache:
    folder: target
    fingerprint_script:
      - rustc --version
      - cat Cargo.lock 2> /dev/null || true
  info_script:
    - rustc --version
  build_script:
    - cargo check --tests --examples
    - cargo build --all-features --tests --examples
  test_script:
    - cargo run --all-features --bin characteristics
    - cargo test --all-features --no-fail-fast
  before_cache_script:
    - rm -rf $HOME/.cargo/registry/index

task:
  name: Linux amd64 1.39
  container:
    image: rust:1.39
    cpu: 1
    memory: 1536MB # doc-tests somehow OOMs with 1 GB here
  cargo_cache:
    folder: $HOME/.cargo/registry
    fingerprint_script: cat Cargo.lock 2> /dev/null || true
  target_cache:
    folder: target
    fingerprint_script: cat Cargo.lock 2> /dev/null || true
  build_script:
    - cargo check
    - cargo check --features mio
    - cargo check --features mio-uds
    - cargo check --features mio_07
    - cargo check --features tokio
    - cargo build --all-features
  test_script:
    - cargo test --features "mio mio-uds mio_07" --no-fail-fast
  before_cache_script:
    - rm -rf $HOME/.cargo/registry/index

task:
  name: Linux amd64 nightly minimal-versions
  container:
    image: rustlang/rust:nightly
    cpu: 1
    memory: 512M
  allow_failures: false
  env:
    RUST_BACKTRACE: 1
  cargo_cache:
    folder: $HOME/.cargo/registry
    fingerprint_script: cat Cargo.lock 2> /dev/null || true
  # rustc version so likely to have changed that build artefacts are not worth caching
  info_script:
    - rustc --version
  build_script:
    - cargo check -Z minimal-versions
    - cargo build -Z minimal-versions --features mio
    - # no version of mio-uds compiles
    - cargo build -Z minimal-versions --features mio_07
    - cargo build -Z minimal-versions --features tokio
  test_script:
    - cargo test -Z minimal-versions --features mio --no-fail-fast -- --test-threads=1
    - cargo test -Z minimal-versions --features mio_07 --no-fail-fast -- --test-threads=1
    - cargo test -Z minimal-versions --features tokio --no-fail-fast -- --test-threads=1
  before_cache_script:
    - rm -rf $HOME/.cargo/registry/index

task:
  name: Linux i686 stable
  container:
    image: rust:latest
    cpu: 1
    memory: 1G # OOMs with 512MB
  allow_failures: false
  env:
    RUST_BACKTRACE: 1
  setup_script:
    - apt-get update
    - apt-get install -yqq gcc gcc-multilib linux-libc-dev
    - rustup target add i686-unknown-linux-gnu
    - rustup target add i686-unknown-linux-musl
  cargo_cache:
    folder: $HOME/.cargo/registry
    fingerprint_script: cat Cargo.lock 2> /dev/null || true
  target_cache:
    folder: target
    fingerprint_script:
      - rustc --version
      - cat Cargo.lock 2> /dev/null || true
  info_script:
    - rustc --version
  build_script:
    - cargo build --target i686-unknown-linux-gnu --all-features
    - cargo build --target i686-unknown-linux-musl --all-features
  test_script:
<<<<<<< HEAD
    - export RUSTFLAGS='--cfg feature="os-poll"'
    - cargo run --target i686-unknown-linux-gnu --all-features --bin characteristics
=======
>>>>>>> e4e0dfac
    - cargo test --target i686-unknown-linux-gnu --all-features --no-fail-fast -- --test-threads=1
    - cargo test --target i686-unknown-linux-musl --all-features --no-fail-fast -- --test-threads=1
  before_cache_script:
    - rm -rf $HOME/.cargo/registry/index

task:
  name: Cross-check stable
  container:
    image: rust:latest
    cpu: 1
    memory: 1G
  allow_failures: false
  setup_script:
    - rustup target add x86_64-unknown-netbsd
    - rustup target add x86_64-sun-solaris
    - rustup target add x86_64-unknown-linux-gnux32
    - rustup target add aarch64-unknown-linux-gnu
    - rustup target add aarch64-linux-android
    - rustup target add i686-linux-android
    - rustup target add x86_64-pc-windows-msvc
  cargo_cache:
    folder: $HOME/.cargo/registry
    fingerprint_script: cat Cargo.lock 2> /dev/null || true
  target_cache:
    folder: target
    fingerprint_script:
      - rustc --version
      - cat Cargo.lock 2> /dev/null || true
  info_script:
    - rustc --version
  build_script:
    - cargo check --target x86_64-unknown-netbsd --all-features --tests
    - cargo check --target x86_64-sun-solaris --tests
    - cargo check --target x86_64-unknown-linux-gnux32 --all-features --tests
    - cargo check --target aarch64-unknown-linux-gnu --all-features --tests
    - cargo check --target aarch64-linux-android --all-features --tests
    - cargo check --target i686-linux-android --all-features --tests
    - cargo check --target x86_64-pc-windows-msvc --all-features --lib
  before_cache_script:
    - rm -rf $HOME/.cargo/registry/index

task:
  name: macOS stable
  macos_instance:
    image: big-sur-base
    # doesn't accept cpu or memory fields
  depends_on: Linux i686 stable
  env:
    RUST_BACKTRACE: 1
  setup_script:
    - brew install rust
  cargo_cache:
    folder: $HOME/.cargo/registry
    fingerprint_script: cat Cargo.lock 2> /dev/null || true
  target_cache:
    folder: target
    fingerprint_script:
      - rustc --version
      - cat Cargo.lock 2> /dev/null || true
  info_script:
    - rustc --version
  build_script:
    - cargo check --tests --examples
    - cargo build --all-features --tests --examples
  test_script:
    - cargo run --all-features --bin characteristics
    # serialize tests to avoid spurious failures in fd-passing tests
    - cargo test --all-features --no-fail-fast -- --test-threads 1
  before_cache_script:
    - rm -rf $HOME/.cargo/registry/index<|MERGE_RESOLUTION|>--- conflicted
+++ resolved
@@ -7,11 +7,7 @@
   depends_on: Linux i686 stable
   env:
     RUST_BACKTRACE: 1
-<<<<<<< HEAD
-    RUSTFLAGS: --cfg feature="os-poll"
     HOME: /tmp # cargo caching needs it
-=======
->>>>>>> e4e0dfac
   setup_script:
     - pkg install -y rust
   cargo_cache:
@@ -113,11 +109,7 @@
     - cargo build --target i686-unknown-linux-gnu --all-features
     - cargo build --target i686-unknown-linux-musl --all-features
   test_script:
-<<<<<<< HEAD
-    - export RUSTFLAGS='--cfg feature="os-poll"'
     - cargo run --target i686-unknown-linux-gnu --all-features --bin characteristics
-=======
->>>>>>> e4e0dfac
     - cargo test --target i686-unknown-linux-gnu --all-features --no-fail-fast -- --test-threads=1
     - cargo test --target i686-unknown-linux-musl --all-features --no-fail-fast -- --test-threads=1
   before_cache_script:
@@ -172,11 +164,6 @@
   cargo_cache:
     folder: $HOME/.cargo/registry
     fingerprint_script: cat Cargo.lock 2> /dev/null || true
-  target_cache:
-    folder: target
-    fingerprint_script:
-      - rustc --version
-      - cat Cargo.lock 2> /dev/null || true
   info_script:
     - rustc --version
   build_script:
